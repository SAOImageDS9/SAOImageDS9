--- conflicted
+++ resolved
@@ -26,11 +26,8 @@
 <li><tt>12.19.2019 TCL/TK: upgrade to version 8.6.10.</tt></li>
 <li><tt>01.11.2020 MASK: add options for combining multiple masks before blending over an image.</tt></li>
 <li><tt>01.15.2020 WCS: add a check to verify that AST has successfully parsed a WCS header before using.</tt></li>
-<<<<<<< HEAD
-<li><tt>01.24.2020 FOOTPRINT: add support for CXC and HLA footprint servers.</tt></li>
-=======
+<li><tt>01.24.2020 FOOTPRINT: add support for CXC and HLA footprint servers.</tt
 <li><tt>02.10.2020 CATALOG: fixed a problem with the CDS ref id for GAIA and IRAS catalogs.</tt></li>
->>>>>>> 0e50f2c2
 <li><tt><b>xx.xx.2020 RELEASE version 8.2b1</b></tt></li>
 </ol>
 </div>
