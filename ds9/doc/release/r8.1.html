--- conflicted
+++ resolved
@@ -79,10 +79,7 @@
 <li><tt>05.10.2019 AST: update to version 8.7.1.</tt></li>
 <li><tt>05.13.2019 OPENSSL: DS9 now links against its own version of openssl and no longer is dependent upon system libs.</tt></li>
 <li><tt><b>05.15.2019 RELEASE version 8.1b1</b></tt></li>
-<<<<<<< HEAD
-=======
 <li><tt>05.28.2019 URL: more tolerant of mime types when downloading via http.</tt></li>
->>>>>>> 45619b5d
 <li><tt><b>xx.xx.2019 RELEASE version 8.1b2</b></tt></li>
 </ol>
 </div>
